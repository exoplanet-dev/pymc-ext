--- conflicted
+++ resolved
@@ -6,31 +6,24 @@
     "optimize",
     "__version__",
     "sample",
-<<<<<<< HEAD
     "eval_in_model",
     "get_samples_from_trace",
     "get_args_for_theano_function",
     "get_theano_function_for_var",
-=======
     "ParameterGroup",
->>>>>>> fb1eb4aa
 ]
 
 from . import optim, sampling
 from .distributions import *  # noqa
 from .optim import optimize
 from .pymc3_ext_version import __version__
-<<<<<<< HEAD
-from .sampling import sample
+from .sampling import ParameterGroup, sample
 from .utils import (
     eval_in_model,
     get_args_for_theano_function,
     get_samples_from_trace,
     get_theano_function_for_var,
 )
-=======
-from .sampling import ParameterGroup, sample
->>>>>>> fb1eb4aa
 
 __uri__ = "https://github.com/exoplanet-dev/pymc3-ext"
 __author__ = "Daniel Foreman-Mackey"
